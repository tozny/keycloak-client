--- conflicted
+++ resolved
@@ -9,20 +9,16 @@
 
 const (
 	userPath                     = "/auth/admin/realms/:realm/users"
-	usersAdminExtensionApiPath    = "/auth/realms/:realmReq/api/admin/realms/:realm/users"
+	usersAdminExtensionApiPath   = "/auth/realms/:realmReq/api/admin/realms/:realm/users"
 	userCountPath                = userPath + "/count"
 	userIDPath                   = userPath + "/:id"
 	userGroupsPath               = userIDPath + "/groups"
 	resetPasswordPath            = userIDPath + "/reset-password"
 	sendVerifyEmailPath          = userIDPath + "/send-verify-email"
 	executeActionsEmailPath      = userIDPath + "/execute-actions-email"
-<<<<<<< HEAD
 	smsAPI                       = "/auth/realms/:realm/smsApi"
 	sendNewEnrolmentCode         = smsAPI + "/sendNewCode"
-	getCredentialsForUserPath    = "/auth/realms/:realmReq/api/admin/realms/:realm/users/:id/credentials"
-=======
-	getCredentialsForUserPath    = usersAdminExtensionApiPath +"/:id/credentials"
->>>>>>> c9126f86
+	getCredentialsForUserPath    = usersAdminExtensionApiPath + "/:id/credentials"
 	deleteCredentialsForUserPath = getCredentialsForUserPath + "/:credid"
 )
 
@@ -30,13 +26,13 @@
 // Parameters: email, first (paging offset, int), firstName, lastName, username,
 // max (maximum result size, default = 100),
 // search (string contained in username, firstname, lastname or email)
-func (c *Client) GetUsers(accessToken string, reqRealmName, targetRealmName string, paramKV ...string) ([]UserRepresentation, error) {
+func (c *Client) GetUsers(accessToken string, realmName string, paramKV ...string) ([]UserRepresentation, error) {
 	if len(paramKV)%2 != 0 {
 		return nil, fmt.Errorf("the number of key/val parameters should be even")
 	}
 
 	var resp = []UserRepresentation{}
-	var plugins = append(createQueryPlugins(paramKV...), url.Path(usersAdminExtensionApiPath), url.Param("realmReq", reqRealmName), url.Param("realm", targetRealmName))
+	var plugins = append(createQueryPlugins(paramKV...), url.Path(userPath), url.Param("realm", realmName))
 	var err = c.get(accessToken, &resp, plugins...)
 	return resp, err
 }
